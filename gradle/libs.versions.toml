--- conflicted
+++ resolved
@@ -8,13 +8,8 @@
 kotlinx-knit="0.5.0"
 ktor = "3.1.3"
 pubsub = "1.139.3"
-<<<<<<< HEAD
 gcloud = "1.21.0"
-publish="0.25.3"
-=======
-gcloud = "1.20.5"
 publish="0.31.0"
->>>>>>> 87ae5be3
 knit="0.5.0"
 spotless="7.0.3"
 google-api="2.17.1"
